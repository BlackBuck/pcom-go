--- conflicted
+++ resolved
@@ -119,13 +119,9 @@
 	}
 }
 
-<<<<<<< HEAD
-// the OR combinator
-=======
 // Or performs a logical OR operation between the input parsers.
 // It returns, lazily, the Result after the first parser succeeds.
 // If no parser succeeds, it returns the furthest error.
->>>>>>> c9f22f02
 func Or[T any](label string, parsers ...Parser[T]) Parser[T] {
 	return Parser[T]{
 		Run: func(curState state.State) (Result[T], Error) {
@@ -450,8 +446,6 @@
 func Lazy[T any](label string, f func() Parser[T]) Parser[T] {
 	var p Parser[T]
 	var once sync.Once // thread-safe Lazy init
-<<<<<<< HEAD
-=======
 
 	return Parser[T]{
 		Run: func(curState state.State) (Result[T], Error) {
@@ -463,18 +457,10 @@
 		Label: label,
 	}
 }
->>>>>>> c9f22f02
 
 // Chainl1 parses one or more p values separated by op, and folds them left-associatively
 func Chainl1[T any](label string, p Parser[T], op Parser[func(T, T) T]) Parser[T] {
 	return Parser[T]{
-<<<<<<< HEAD
-		Run: func(curState state.State) (Result[T], Error) {
-			once.Do(func() {
-				p = f()
-			})
-			return p.Run(curState)
-=======
 		Run: func(curState state.State) (result Result[T], error Error) {
 			initialPos := state.NewPositionFromState(curState)
 			left, err := p.Run(curState)
@@ -580,7 +566,6 @@
 					End:   state.NewPositionFromState(curState),
 				},
 			}, Error{}
->>>>>>> c9f22f02
 		},
 		Label: label,
 	}
