--- conflicted
+++ resolved
@@ -7,27 +7,22 @@
 	"unicode/utf8"
 )
 
-<<<<<<< HEAD
 func AnyChar() Parser[rune] {
 	return CharWhere(func(r rune) bool { return true }, "Any character")
 }
 
-=======
->>>>>>> 4f75002e
 // Digit parses a single digit.
 func Digit() Parser[rune] {
 	return CharWhere(func(r rune) bool { return r >= '0' && r <= '9' }, "Digit parser")
 }
 
 // Alphabet parses the letters a-z and A-Z.
-<<<<<<< HEAD
 // Alphabet parses the letters a-z and A-Z.
-=======
->>>>>>> 4f75002e
 func Alpha() Parser[rune] {
 	return CharWhere(func(r rune) bool { return (r >= 'a' && r <= 'z') || (r >= 'A' && r <= 'Z') }, "Alphabet parser")
 }
 
+// AlphaNum parses alphanumeric values (single rune only)
 // AlphaNum parses alphanumeric values (single rune only)
 func AlphaNum() Parser[rune] {
 	alpha := Alpha()
@@ -37,10 +32,12 @@
 }
 
 // Parse a whitespace
+// Parse a whitespace
 func Whitespace() Parser[rune] {
 	return RuneParser("whitespace", ' ')
 }
 
+// CharWhere parses runes that satisfy a predicate
 // CharWhere parses runes that satisfy a predicate
 func CharWhere(predicate func(rune) bool, label string) Parser[rune] {
 	return Parser[rune]{
@@ -81,10 +78,7 @@
 }
 
 // StringCI performs case-insensitive string matching.
-<<<<<<< HEAD
 // StringCI performs case-insensitive string matching.
-=======
->>>>>>> 4f75002e
 func StringCI(s string) Parser[string] {
 	lower := strings.ToLower(s)
 	return Parser[string]{
@@ -128,10 +122,7 @@
 }
 
 // OneOf parses any one of the runes in the string.
-<<<<<<< HEAD
 // OneOf parses any one of the runes in the string.
-=======
->>>>>>> 4f75002e
 func OneOf(chars string) Parser[rune] {
 	set := make(map[rune]bool)
 	for _, c := range chars {
@@ -143,6 +134,7 @@
 	}, fmt.Sprintf("one of <%s>", chars))
 }
 
+// Debug prints the trace every time it runs.
 // Debug prints the trace every time it runs.
 func Debug[T any](p Parser[T], name string) Parser[T] {
 	return Parser[T]{
@@ -156,6 +148,7 @@
 	}
 }
 
+// Try doesn't consume the state if the parser fails.
 // Try doesn't consume the state if the parser fails.
 func Try[T any](p Parser[T]) Parser[T] {
 	return Parser[T]{
