package parser

import (
	"testing"

	parser "github.com/BlackBuck/pcom-go/parser"
	state "github.com/BlackBuck/pcom-go/state"
	"github.com/stretchr/testify/assert"
)

func TestWhitespace(t *testing.T) {
	tests := []struct {
		name     string
		input    string
		expected rune
		wantErr  bool
	}{
		{
			"whitespace test 1",
			" hello world",
			' ',
			false,
		},
		{
			"whitespace test 2",
			"hello world",
			0,
			true,
		},
	}

	for _, test := range tests {
		res, err := parser.Whitespace().Run(state.NewState(test.input, state.Position{Offset: 0, Line: 1, Column: 1}))
		if test.wantErr {
			if !err.HasError() {
				t.Errorf("%s failed\nExpected: error\nGot: %v\n", test.name, res.Value)
			}
		} else {
			if err.HasError() {
				t.Errorf("%s failed\nExpected: %s\nGot: \n%s\n", test.name, string(test.expected), err.String())
			}

			if res.Value != test.expected {
				t.Errorf("%s failed\nExpected: %s\nGot: %s\n", test.name, string(test.expected), string(res.Value))
			}
		}
	}
}

func TestDigit(t *testing.T) {
	tests := []struct {
		name     string
		input    string
		parser   parser.Parser[rune]
		expected rune
		hasErr   bool
	}{
		{
			"parser.Digit test 1",
			"1234",
			parser.Digit(),
			'1',
			false,
		},
		{
			"parser.Digit test 2",
			"",
			parser.Digit(),
			0,
			true,
		},
		{
			"parser.Digit test 2",
			"abcd",
			parser.Digit(),
			0,
			true,
		},
	}

	for _, test := range tests {
		res, err := test.parser.Run(state.NewState(test.input, state.Position{Offset: 0, Line: 1, Column: 1}))
		if test.hasErr {
			if !err.HasError() {
				t.Errorf("%s failed\nExpected: error\nGot: %v\n", test.name, res.Value)
			}
		} else {
			if err.HasError() {
				t.Errorf("%s failed\nExpected: %s\nGot: \n%s\n", test.name, string(test.expected), err.String())
			}

			if res.Value != test.expected {
				t.Errorf("%s failed\nExpected: %s\nGot: %s\n", test.name, string(test.expected), string(res.Value))
			}
		}
	}
}

func TestAlpha(t *testing.T) {
	tests := []struct {
		name     string
		input    string
		parser   parser.Parser[rune]
		expected rune
		hasErr   bool
	}{
		{
			"Alphabet test 1",
			"abcd",
			parser.Alpha(),
			'a',
			false,
		},
		{
			"Alphabet test 2",
			"1234",
			parser.Alpha(),
			0,
			true,
		},
		{
			"Alphabet test 3",
			"$$123",
			parser.Alpha(),
			0,
			true,
		},
		{
			"Alphabet test 4",
			"",
			parser.Alpha(),
			0,
			true,
		},
	}

	for _, test := range tests {
		res, err := test.parser.Run(state.NewState(test.input, state.Position{Offset: 0, Line: 1, Column: 1}))
		if test.hasErr {
			if !err.HasError() {
				t.Errorf("%s failed\nExpected: error\nGot: %v\n", test.name, res.Value)
			}
		} else {
			if err.HasError() {
				t.Errorf("%s failed\nExpected: %s\nGot: \n%s\n", test.name, string(test.expected), err.String())
			}

			if res.Value != test.expected {
				t.Errorf("%s failed\nExpected: %s\nGot: %s\n", test.name, string(test.expected), string(res.Value))
			}
		}
	}
}

func TestAlphaNum(t *testing.T) {
	tests := []struct {
		name     string
		input    string
		parser   parser.Parser[rune]
		expected rune
		hasErr   bool
	}{
		{
			"Alphanumeric test 1",
			"abcd",
			parser.AlphaNum(),
			'a',
			false,
		},
		{
			"Alphanumeric test 2",
			"1234",
			parser.AlphaNum(),
			'1',
			false,
		},
		{
			"Alphanumeric test 3",
			"$$123",
			parser.AlphaNum(),
			0,
			true,
		},
		{
			"Alphanumeric test 4",
			"",
			parser.AlphaNum(),
			0,
			true,
		},
	}

	for _, test := range tests {
		res, err := test.parser.Run(state.NewState(test.input, state.Position{Offset: 0, Line: 1, Column: 1}))
		if test.hasErr {
			if !err.HasError() {
				t.Errorf("%s failed\nExpected: error\nGot: %v\n", test.name, res.Value)
			}
		} else {
			if err.HasError() {
				t.Errorf("%s failed\nExpected: %s\nGot: \n%s\n", test.name, string(test.expected), err.String())
			}

			if res.Value != test.expected {
				t.Errorf("%s failed\nExpected: %s\nGot: %s\n", test.name, string(test.expected), string(res.Value))
			}
		}
	}
}

func TestCharWhere(t *testing.T) {
	tests := []struct {
		name     string
		input    string
		parser   parser.Parser[rune]
		expected rune
		hasErr   bool
	}{
		{
			"Predicate char test 1",
			"abcd",
			parser.CharWhere(func(r rune) bool { return r == 'a' || r == 'b' }, "chars a or b"),
			'a',
			false,
		},
		{
			"Predicate char test 2",
			"bbcd",
			parser.CharWhere(func(r rune) bool { return r == 'a' || r == 'b' }, "chars a or b"),
			'b',
			false,
		},
		{
			"Predicate char test 3",
			"ccdd",
			parser.CharWhere(func(r rune) bool { return r == 'a' || r == 'b' }, "chars a or b"),
			0,
			true,
		},
		{
			"Predicate char test 4",
			"",
			parser.CharWhere(func(r rune) bool { return r == 'a' || r == 'b' }, "chars a or b"),
			0,
			true,
		},
	}

	for _, test := range tests {
		res, err := test.parser.Run(state.NewState(test.input, state.Position{Offset: 0, Line: 1, Column: 1}))
		if test.hasErr {
			if !err.HasError() {
				t.Errorf("%s failed\nExpected: error\nGot: %v\n", test.name, res.Value)
			}
		} else {
			if err.HasError() {
				t.Errorf("%s failed\nExpected: %s\nGot: \n%s\n", test.name, string(test.expected), err.String())
			}

			if res.Value != test.expected {
				t.Errorf("%s failed\nExpected: %s\nGot: %s\n", test.name, string(test.expected), string(res.Value))
			}
		}
	}
}

func TestStringCI(t *testing.T) {
	tests := []struct {
		name     string
		input    string
		parser   parser.Parser[string]
		expected string
		hasErr   bool
	}{
		{
			"parser.StringCI test 1",
			"AAbb",
			parser.StringCI("aabb"),
			"AAbb",
			false,
		},
		{
			"parser.StringCI test 2",
			"AA bb",
			parser.StringCI("aa"),
			"AA",
			false,
		},
		{
			"parser.StringCI test 3",
			"AbCd",
			parser.StringCI("abcd"),
			"AbCd",
			false,
		},
		{
			"parser.StringCI test 4",
			"",
			parser.StringCI("a"),
			"",
			true,
		},
		{
			"parser.StringCI test 5",
			"Mr. Bihari",
			parser.StringCI("Mr."),
			"Mr.",
			false,
		},
		{
			"parser.StringCI test 6",
			"%#!$",
			parser.StringCI("abc"),
			"",
			true,
		},
	}

	for _, test := range tests {
		res, err := test.parser.Run(state.NewState(test.input, state.Position{Offset: 0, Line: 1, Column: 1}))
		if test.hasErr {
			if !err.HasError() {
				t.Errorf("%s failed\nExpected: error\nGot: %v\n", test.name, res.Value)
			}
		} else {
			if err.HasError() {
				t.Errorf("%s failed\nExpected: %s\nGot: \n%s\n", test.name, test.expected, err.String())
			}

			if res.Value != test.expected {
				t.Errorf("%s failed\nExpected: %s\nGot: %s\n", test.name, test.expected, string(res.Value))
			}
		}
	}
}

func TestLexeme(t *testing.T) {
	tests := []struct {
		name     string
		input    string
		parser   parser.Parser[string]
		expected string
<<<<<<< HEAD
		expPos state.Position
=======
		expPos   state.Position
>>>>>>> c9f22f02
		hasErr   bool
	}{
		{
			"Lexeme test 1",
			"1 + 2",
			parser.Lexeme(parser.StringCI("1")),
			"1",
			state.Position{Offset: 2, Line: 1, Column: 3},
			false,
		},
		{
			"Lexeme test 2",
			"abcd efgh",
			parser.Lexeme(parser.StringCI("abcd")),
			"abcd",
			state.Position{Offset: 5, Line: 1, Column: 6},
			false,
		},
		{
			"Lexeme test 3",
			"abcd \nefgh",
			parser.Lexeme(parser.StringCI("abcd")),
			"abcd",
			state.Position{Offset: 5, Line: 1, Column: 6},
<<<<<<< HEAD
			false,	
=======
			false,
		},
	}

	for _, test := range tests {
		res, err := test.parser.Run(state.NewState(test.input, state.Position{Offset: 0, Line: 1, Column: 1}))

		if test.hasErr {
			if !err.HasError() {
				t.Errorf("%s failed\nExpected: error\nGot: %v\n", test.name, res.Value)
			}
		} else {
			assert.False(t, err.HasError(), test.name)
			assert.Equal(t, test.expected, res.Value, test.name)
			assert.Equal(t, test.expPos.Offset, res.NextState.Offset, test.name)
			assert.Equal(t, test.expPos.Line, res.NextState.Line, test.name)
			assert.Equal(t, test.expPos.Column, res.NextState.Column, test.name)
		}
	}

}

func TestSeparatedBy(t *testing.T) {
	tests := []struct {
		name     string
		input    string
		parser   parser.Parser[[]rune]
		expected []rune
		expPos   state.Position
		hasErr   bool
	}{
		{
			"SeparatedBy test 1",
			"a, B, c, D",
			parser.SeparatedBy("letters separated by comma", parser.Alpha(), parser.Lexeme(parser.RuneParser("delimiter", ','))),
			[]rune{'a', 'B', 'c', 'D'},
			state.Position{Offset: 10, Line: 1, Column: 11},
			false,
		},
		{
			"SeparatedBy test 2",
			"1, 2, 3, 4",
			parser.SeparatedBy("digits separated by comma", parser.Digit(), parser.Lexeme(parser.RuneParser("delimiter", ','))),
			[]rune{'1', '2', '3', '4'},
			state.Position{Offset: 10, Line: 1, Column: 11},
			false,
		},
		{
			"SeparatedBy test 3",
			"",
			parser.SeparatedBy("digits separated by comma", parser.Digit(), parser.Lexeme(parser.RuneParser("delimiter", ','))),
			[]rune{},
			state.Position{},
			true,
		},
		{
			"SeparatedBy test 4",
			"1,",
			parser.SeparatedBy("digits separated by comma", parser.Digit(), parser.Lexeme(parser.RuneParser("delimiter", ','))),
			[]rune{},
			state.Position{},
			true,
		},
		{
			"SeparatedBy test 4",
			",",
			parser.SeparatedBy("digits separated by comma", parser.Digit(), parser.Lexeme(parser.RuneParser("delimiter", ','))),
			[]rune{},
			state.Position{},
			true,
		},
		{
			"SeparatedBy test 5",
			",,",
			parser.SeparatedBy("digits separated by comma", parser.Digit(), parser.Lexeme(parser.RuneParser("delimiter", ','))),
			[]rune{},
			state.Position{},
			true,
		},
		// TODO: decide if the following test should pass or fail
		// if it needs to fail, a lot of refactoring might be required
		// (then, the SeparatedBy parser must take input till it encounters a comma or EOF)

		// {
		// 	"SeparatedBy test 6",
		// 	"1, 2c,",
		// 	parser.SeparatedBy("digits separated by comma", parser.Digit(), parser.Lexeme(parser.RuneParser("delimiter", ','))),
		// 	[]rune{},
		// 	state.Position{},
		// 	true,
		// },
	}

	for _, test := range tests {
		res, err := test.parser.Run(state.NewState(test.input, state.Position{Offset: 0, Line: 1, Column: 1}))

		if test.hasErr {
			if !err.HasError() {
				t.Errorf("%s failed\nExpected: error\nGot: %v\n", test.name, res.Value)
			}
		} else {
			assert.False(t, err.HasError(), test.name)
			assert.Equal(t, test.expected, res.Value, test.name)
			assert.Equal(t, test.expPos.Offset, res.NextState.Offset, test.name)
			assert.Equal(t, test.expPos.Line, res.NextState.Line, test.name)
			assert.Equal(t, test.expPos.Column, res.NextState.Column, test.name)
		}
	}
}

func TestTakeWhile(t *testing.T) {
	tests := []struct {
		name     string
		input    string
		parser   parser.Parser[string]
		expected string
		expPos   state.Position
		hasErr   bool
	}{
		{
			"TakeWhile test 1",
			"abcD",
			parser.TakeWhile("take while letter", func(b byte) bool { return b >= 'a' && b <= 'z' }),
			"abc",
			state.Position{Offset: 3, Line: 1, Column: 4},
			false,
		},
		{
			"TakeWhile test 2",
			"1234a",
			parser.TakeWhile("take while letter", func(b byte) bool { return b >= '0' && b <= '9' }),
			"1234",
			state.Position{Offset: 4, Line: 1, Column: 5},
			false,
		},
		{
			"TakeWhile test 3",
			"1234",
			parser.TakeWhile("take while letter", func(b byte) bool { return b >= '0' && b <= '9' }),
			"1234",
			state.Position{Offset: 4, Line: 1, Column: 5},
			false,
		},
		{
			"TakeWhile test 4",
			"c1234",
			parser.TakeWhile("take while letter", func(b byte) bool { return b >= '0' && b <= '9' }),
			"",
			state.Position{Offset: 0, Line: 1, Column: 1},
			false,
>>>>>>> c9f22f02
		},
	}

	for _, test := range tests {
		res, err := test.parser.Run(state.NewState(test.input, state.Position{Offset: 0, Line: 1, Column: 1}))

		if test.hasErr {
			if !err.HasError() {
				t.Errorf("%s failed\nExpected: error\nGot: %v\n", test.name, res.Value)
			}
		} else {
			assert.False(t, err.HasError(), test.name)
			assert.Equal(t, test.expected, res.Value, test.name)
			assert.Equal(t, test.expPos.Offset, res.NextState.Offset, test.name)
			assert.Equal(t, test.expPos.Line, res.NextState.Line, test.name)
			assert.Equal(t, test.expPos.Column, res.NextState.Column, test.name)
		}
	}
<<<<<<< HEAD

=======
}

func TestManyTill(t *testing.T) {
	tests := []struct {
		name     string
		input    string
		parser   parser.Parser[[]rune]
		expected []rune
		expPos   state.Position
		hasErr   bool
	}{
		{
			"ManyTill test 1",
			"abc,D",
			parser.ManyTill("take while letter", parser.AnyChar(), parser.RuneParser("comma", ',')),
			[]rune{'a', 'b', 'c'},
			state.Position{Offset: 3, Line: 1, Column: 4},
			false,
		},
		{
			"ManyTill test 2",
			"1234,a",
			parser.ManyTill("take while letter", parser.Digit(), parser.RuneParser("comma", ',')),
			[]rune{'1', '2', '3', '4'},
			state.Position{Offset: 4, Line: 1, Column: 5},
			false,
		},
		{
			"ManyTill test 3",
			"abcd,",
			parser.ManyTill("take while letter", parser.Digit(), parser.RuneParser("comma", ',')),
			[]rune{},
			state.Position{},
			true,
		},
		{
			"ManyTill test 4",
			"12c",
			parser.ManyTill("take while letter", parser.Digit(), parser.RuneParser("comma", ',')),
			[]rune{},
			state.Position{},
			true,
		},
	}

	for _, test := range tests {
		res, err := test.parser.Run(state.NewState(test.input, state.Position{Offset: 0, Line: 1, Column: 1}))

		if test.hasErr {
			if !err.HasError() {
				t.Errorf("%s failed\nExpected: error\nGot: %v\n", test.name, res.Value)
			}
		} else {
			assert.False(t, err.HasError(), test.name)
			assert.Equal(t, test.expected, res.Value, test.name)
			assert.Equal(t, test.expPos.Offset, res.NextState.Offset, test.name)
			assert.Equal(t, test.expPos.Line, res.NextState.Line, test.name)
			assert.Equal(t, test.expPos.Column, res.NextState.Column, test.name)
		}
	}
}

func TestNot(t *testing.T) {
	tests := []struct{
		name     string
		input    string
		parser   parser.Parser[struct{}]
		expected struct{}
		expPos   state.Position
		hasErr   bool
	}{
		{
			"Not test 1",
			"abcd",
			parser.Not("not a digit", parser.Digit()),
			struct{}{},
			state.Position{Offset: 0, Line: 1, Column: 1},
			false,
		},
		{
			"Not test 2",
			"1234",
			parser.Not("not alphabet", parser.Alpha()),
			struct{}{},
			state.Position{Offset: 0, Line: 1, Column: 1},
			false,	
		},
		{
			"Not test 3",
			"$123",
			parser.Not("not alphabet", parser.AlphaNum()),
			struct{}{},
			state.Position{Offset: 0, Line: 1, Column: 1},
			false,	
		},
		{
			"Not test 4",
			"",
			parser.Not("not alphabet", parser.Alpha()),
			struct{}{},
			state.Position{Offset: 0, Line: 1, Column: 1},
			false,	
		},
		{
			"Not test 5",
			"1234",
			parser.Not("not alphabet", parser.AlphaNum()),
			struct{}{},
			state.Position{Offset: 0, Line: 1, Column: 1},
			true,	
		},
	}	

	for _, test := range tests {
		res, err := test.parser.Run(state.NewState(test.input, state.Position{Offset: 0, Line: 1, Column: 1}))

		if test.hasErr {
			if !err.HasError() {
				t.Errorf("%s failed\nExpected: error\nGot: %v\n", test.name, res.Value)
			}
		} else {
			assert.False(t, err.HasError(), test.name)
			assert.Equal(t, test.expected, res.Value, test.name)
			assert.Equal(t, test.expPos.Offset, res.NextState.Offset, test.name)
			assert.Equal(t, test.expPos.Line, res.NextState.Line, test.name)
			assert.Equal(t, test.expPos.Column, res.NextState.Column, test.name)
		}
	}
>>>>>>> c9f22f02
}<|MERGE_RESOLUTION|>--- conflicted
+++ resolved
@@ -340,11 +340,7 @@
 		input    string
 		parser   parser.Parser[string]
 		expected string
-<<<<<<< HEAD
-		expPos state.Position
-=======
 		expPos   state.Position
->>>>>>> c9f22f02
 		hasErr   bool
 	}{
 		{
@@ -369,9 +365,6 @@
 			parser.Lexeme(parser.StringCI("abcd")),
 			"abcd",
 			state.Position{Offset: 5, Line: 1, Column: 6},
-<<<<<<< HEAD
-			false,	
-=======
 			false,
 		},
 	}
@@ -522,7 +515,6 @@
 			"",
 			state.Position{Offset: 0, Line: 1, Column: 1},
 			false,
->>>>>>> c9f22f02
 		},
 	}
 
@@ -541,9 +533,6 @@
 			assert.Equal(t, test.expPos.Column, res.NextState.Column, test.name)
 		}
 	}
-<<<<<<< HEAD
-
-=======
 }
 
 func TestManyTill(t *testing.T) {
@@ -672,5 +661,4 @@
 			assert.Equal(t, test.expPos.Column, res.NextState.Column, test.name)
 		}
 	}
->>>>>>> c9f22f02
 }