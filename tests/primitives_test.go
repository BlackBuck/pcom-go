--- conflicted
+++ resolved
@@ -3,8 +3,10 @@
 import (
 	"testing"
 
+
 	parser "github.com/BlackBuck/pcom-go/parser"
 	state "github.com/BlackBuck/pcom-go/state"
+	"github.com/stretchr/testify/assert"
 	"github.com/stretchr/testify/assert"
 )
 
@@ -340,11 +342,7 @@
 		input    string
 		parser   parser.Parser[string]
 		expected string
-<<<<<<< HEAD
 		expPos   state.Position
-=======
-		expPos state.Position
->>>>>>> 00baff86
 		hasErr   bool
 	}{
 		{
@@ -369,7 +367,6 @@
 			parser.Lexeme(parser.StringCI("abcd")),
 			"abcd",
 			state.Position{Offset: 5, Line: 1, Column: 6},
-<<<<<<< HEAD
 			false,
 		},
 	}
@@ -520,9 +517,6 @@
 			"",
 			state.Position{Offset: 0, Line: 1, Column: 1},
 			false,
-=======
-			false,	
->>>>>>> 00baff86
 		},
 	}
 
@@ -541,7 +535,6 @@
 			assert.Equal(t, test.expPos.Column, res.NextState.Column, test.name)
 		}
 	}
-<<<<<<< HEAD
 }
 
 func TestManyTill(t *testing.T) {
@@ -602,7 +595,4 @@
 			assert.Equal(t, test.expPos.Column, res.NextState.Column, test.name)
 		}
 	}
-=======
-
->>>>>>> 00baff86
 }