# pcom-go

[![Go Report Card](https://goreportcard.com/badge/github.com/BlackBuck/pcom-go)](https://goreportcard.com/report/github.com/BlackBuck/pcom-go)

<<<<<<< HEAD
**pcom-go** is a modular, generic **parser combinator library** written in Go.  
Inspired by Haskell's `parsec` and Rust's `nom`, this library allows you to build complex parsers from smaller, composable units — now with **detailed error traces.**
=======
**pcom-go** is a composable, generic **parser combinator library** written in Go, inspired by Haskell's `parsec` and Rust's `nom`.  
It allows you to write powerful parsers in a modular way — now with **traceable, color-coded error messages**, **generic combinators**, and **support for recursive grammars**.
>>>>>>> c9f22f02

> Perfect for building parsers for arithmetic expressions, config files, DSLs, or even JSON — in pure Go.

---

## Features

<<<<<<< HEAD
- Generic, type-safe parser combinators using Go 1.18+
- Precise error tracking with **full trace stack, snippets, and positions**
- Backtracking and custom error messages (`Try`, `Or`)
- Primitives for character-level parsing (`Digit`, `Alpha`, etc.)
- Higher-order combinators like `Many`, `Between`, `Map`, `Lazy`
- CLI-friendly colored error output
- Easy testing and benchmarking
=======
- Type-safe parser combinators using Go 1.18+ generics
- Detailed, color-coded error messages with context and trace
- Recursion and backtracking support with `Lazy` and `Try`
- Built-in primitives for digits, letters, whitespace, etc.
- Combinators for sequences, repetition, mapping, and separation
- Streaming-ready state tracking (offset, line, column)
- Benchmarkable and fully testable
>>>>>>> c9f22f02

---

## Quick Start

```go
package main

import (
    "fmt"
    "github.com/BlackBuck/pcom-go/parser"
    "github.com/BlackBuck/pcom-go/state"
)

func main() {
    input := "abc123"
    s := state.NewState(input, state.Position{Offset: 0, Line: 1, Column: 1})

<<<<<<< HEAD
    digit := parser.Digit()
    alpha := parser.Alpha()

    parserSequence := parser.Many1("letters", alpha)

    res, err := parserSequence.Run(s)
=======
    letters := parser.Many1("letters", parser.Alpha())

    res, err := letters.Run(s)
>>>>>>> c9f22f02
    if err.HasError() {
        fmt.Println(err.FullTrace())
        return
    }

    fmt.Printf("Parsed: %v\n", res.Value)
}
````

---

## Core Concepts

<<<<<<< HEAD
### `Parser[T]`

A parser is a function that consumes input and returns a `Result[T]` or an `Error`. Parsers can be composed using combinators like `Or`, `Many`, `Map`, and more.
=======
A parser is a function that transforms a `state.State` into a `Result[T]` or an `Error`.
>>>>>>> c9f22f02

```go
type Parser[T any] struct {
	Run   func(State) (Result[T], Error)
	Label string
}
```

---

## 🛠️ API Overview

### Primitives

| Function               | Description                           |
| ---------------------- | ------------------------------------- |
| `RuneParser("x", 'x')` | Parses a single rune                  |
| `StringParser("let")`  | Parses exact string                   |
| `Digit()`              | Parses one digit                      |
| `Alpha()`              | Parses one letter                     |
| `AlphaNum()`           | Parses letter or digit                |
| `Whitespace()`         | Matches a space character             |
| `OneOf("+-*/")`        | Matches one of the listed characters  |
| `StringCI("hello")`    | Case-insensitive string match         |
| `CharWhere(fn, lbl)`   | Parses rune based on custom predicate |
| `AnyChar()`            | Matches any rune                      |
| `TakeWhile(f)`         | Consumes while predicate holds        |

---

### Combinators

| Function                  | Description                                   |
| ------------------------- | --------------------------------------------- |
| `Or(p1, p2, ...)`         | Try multiple parsers, return first successful |
| `And(p1, p2)`             | Sequence parsers, return last by default      |
| `Sequence([]p)`           | General sequence, returns last result         |
| `Then(p1, p2)`            | Combine results into a `Pair[A, B]`           |
| `KeepLeft(Then(p1, p2))`  | Return left result only                       |
| `KeepRight(Then(p1, p2))` | Return right result only                      |
| `Map(p, f)`               | Transform result using function               |
| `Optional(p)`             | Zero-or-one occurrence, never errors          |
| `Many0(p)`                | Zero or more repetitions                      |
| `Many1(p)`                | One or more repetitions                       |
<<<<<<< HEAD
| `Optional(p)`             | Returns success even if `p` fails             |
| `Between(open, p, close)` | Matches `open`, `p`, `close` in sequence      |
| `Try(p)`                  | Allows backtracking on failure                |
| `Lazy(f)`                 | Allows recursion by deferring parser creation |
| `Map(p, f)`               | Transforms parser output                      |
| `Lexeme(p)`               | Skips trailing space after parsing `p`        |
| `Then(p1, p2)`            | Chains parsers and returns both results       |
| `KeepLeft(p)`             | Keeps left parser result                      |
| `KeepRight(p)`            | Keeps right parser result                     |
| `Debug(p, name)`          | Logs parser execution                         |
=======
| `Between(open, p, close)` | Matches `open`, `p`, and `close`              |
| `SeparatedBy(p, sep)`     | Parses values separated by a delimiter        |
| `ManyTill(p, end)`        | Parses until end delimiter is found           |
| `Try(p)`                  | Backtracking support on failure               |
| `Lazy(f)`                 | Allows self-referencing parsers (recursion)   |
| `Lexeme(p)`               | Parses `p`, then skips trailing whitespace    |
| `Debug(p, name)`          | Prints trace for the parser                   |
>>>>>>> c9f22f02

---

## Example: Comma-Separated Digits

```go
<<<<<<< HEAD
num := parser.Many1("number", parser.Digit())
plus := parser.RuneParser("+", '+')

expr := parser.Map(parser.Sequence([]parser.Parser[string]{
    num,
    parser.Lexeme(plus),
    num,
}), func(values string) int {
    // Simplified: parse "3 + 4" → 7
    return ...
})
=======
digit := parser.Digit()
comma := parser.Lexeme(parser.RuneParser("comma", ','))

list := parser.SeparatedBy("digit list", digit, comma)

input := "1,2,3"
state := state.NewState(input, state.Position{0, 1, 1})
res, err := list.Run(state)
fmt.Println(res.Value) // Output: ['1', '2', '3']
>>>>>>> c9f22f02
```

---

## Error Tracing Example

<<<<<<< HEAD
When a parser fails, you now get **full trace errors:**

```text
Parser: Or
Position: 1:1
Message: Or combinator failed
Expected: Digit
Got: 'a'
Snippet: abc123

Parser: DigitParser
Position: 1:1
Message: Failed to parse digit
Expected: Digit
Got: 'a'
Snippet: abc123
```

The trace shows:

* Which parsers failed
* The full stack of parser attempts
* Expected vs. actual values
* Input snippets with precise line and column positions
=======
If a parser fails, you get rich diagnostics:

```text
Or combinator failed
At: Line 1, Column 1, Offset 0
1| abc
   ^ 
Expected: Digit         Got: a
```

Trace includes:

* Position and snippet
* Expected vs. got values
* Full recursive error cause chain
>>>>>>> c9f22f02

---

## Installation

```bash
go get github.com/BlackBuck/pcom-go
```

---

## Testing and Benchmarking

```bash
go test ./...
go test -bench=. ./...
```

---

## Roadmap

<<<<<<< HEAD
* Struct decoding and mapping
* JSON and DSL grammar examples
* CLI tool for file parsing and AST output
* Memoization and packrat parsing
* Performance benchmarks(WIP)
=======
* [x] Generic `Parser[T]`
* [x] Structured error reporting with position + snippet
* [x] Core combinators: `Or`, `Then`, `Map`, `Many0`, `Optional`
* [x] Support for recursion via `Lazy`
* [x] `SeparatedBy`, `ManyTill`, `TakeWhile`
* [ ] Struct decoding into ASTs
* [ ] JSON / INI parser examples
* [ ] Codegen or DSL grammar support (future)
>>>>>>> c9f22f02

---

## Examples

<<<<<<< HEAD
Example parsers (coming soon in `/examples`):
=======
See [`/examples`](./examples) for:

* Arithmetic expression parser
* Identifier / keyword matcher
* JSON parser (WIP)
>>>>>>> c9f22f02

---

## Contributing

Pull requests, issues, and parser ideas are welcome!

To contribute:

```bash
git clone https://github.com/BlackBuck/pcom-go
git checkout -b feature/my-feature
# make changes...
git commit -m "Add my feature"
git push origin feature/my-feature
```

---

<<<<<<< HEAD
## Contributing

Pull requests, issues, and suggestions are welcome!

### To contribute:

* Fork the repo
* Create a new branch: `feature/my-feature`
* Submit a pull request

For major changes, please open an issue first to discuss your ideas.

---

## 🛡️ License
=======
## License
>>>>>>> c9f22f02

MIT License © 2025 [Anil Bishnoi](https://github.com/BlackBuck)<|MERGE_RESOLUTION|>--- conflicted
+++ resolved
@@ -2,13 +2,8 @@
 
 [![Go Report Card](https://goreportcard.com/badge/github.com/BlackBuck/pcom-go)](https://goreportcard.com/report/github.com/BlackBuck/pcom-go)
 
-<<<<<<< HEAD
-**pcom-go** is a modular, generic **parser combinator library** written in Go.  
-Inspired by Haskell's `parsec` and Rust's `nom`, this library allows you to build complex parsers from smaller, composable units — now with **detailed error traces.**
-=======
 **pcom-go** is a composable, generic **parser combinator library** written in Go, inspired by Haskell's `parsec` and Rust's `nom`.  
 It allows you to write powerful parsers in a modular way — now with **traceable, color-coded error messages**, **generic combinators**, and **support for recursive grammars**.
->>>>>>> c9f22f02
 
 > Perfect for building parsers for arithmetic expressions, config files, DSLs, or even JSON — in pure Go.
 
@@ -16,15 +11,6 @@
 
 ## Features
 
-<<<<<<< HEAD
-- Generic, type-safe parser combinators using Go 1.18+
-- Precise error tracking with **full trace stack, snippets, and positions**
-- Backtracking and custom error messages (`Try`, `Or`)
-- Primitives for character-level parsing (`Digit`, `Alpha`, etc.)
-- Higher-order combinators like `Many`, `Between`, `Map`, `Lazy`
-- CLI-friendly colored error output
-- Easy testing and benchmarking
-=======
 - Type-safe parser combinators using Go 1.18+ generics
 - Detailed, color-coded error messages with context and trace
 - Recursion and backtracking support with `Lazy` and `Try`
@@ -32,7 +18,6 @@
 - Combinators for sequences, repetition, mapping, and separation
 - Streaming-ready state tracking (offset, line, column)
 - Benchmarkable and fully testable
->>>>>>> c9f22f02
 
 ---
 
@@ -51,18 +36,9 @@
     input := "abc123"
     s := state.NewState(input, state.Position{Offset: 0, Line: 1, Column: 1})
 
-<<<<<<< HEAD
-    digit := parser.Digit()
-    alpha := parser.Alpha()
-
-    parserSequence := parser.Many1("letters", alpha)
-
-    res, err := parserSequence.Run(s)
-=======
     letters := parser.Many1("letters", parser.Alpha())
 
     res, err := letters.Run(s)
->>>>>>> c9f22f02
     if err.HasError() {
         fmt.Println(err.FullTrace())
         return
@@ -76,13 +52,7 @@
 
 ## Core Concepts
 
-<<<<<<< HEAD
-### `Parser[T]`
-
-A parser is a function that consumes input and returns a `Result[T]` or an `Error`. Parsers can be composed using combinators like `Or`, `Many`, `Map`, and more.
-=======
 A parser is a function that transforms a `state.State` into a `Result[T]` or an `Error`.
->>>>>>> c9f22f02
 
 ```go
 type Parser[T any] struct {
@@ -127,18 +97,6 @@
 | `Optional(p)`             | Zero-or-one occurrence, never errors          |
 | `Many0(p)`                | Zero or more repetitions                      |
 | `Many1(p)`                | One or more repetitions                       |
-<<<<<<< HEAD
-| `Optional(p)`             | Returns success even if `p` fails             |
-| `Between(open, p, close)` | Matches `open`, `p`, `close` in sequence      |
-| `Try(p)`                  | Allows backtracking on failure                |
-| `Lazy(f)`                 | Allows recursion by deferring parser creation |
-| `Map(p, f)`               | Transforms parser output                      |
-| `Lexeme(p)`               | Skips trailing space after parsing `p`        |
-| `Then(p1, p2)`            | Chains parsers and returns both results       |
-| `KeepLeft(p)`             | Keeps left parser result                      |
-| `KeepRight(p)`            | Keeps right parser result                     |
-| `Debug(p, name)`          | Logs parser execution                         |
-=======
 | `Between(open, p, close)` | Matches `open`, `p`, and `close`              |
 | `SeparatedBy(p, sep)`     | Parses values separated by a delimiter        |
 | `ManyTill(p, end)`        | Parses until end delimiter is found           |
@@ -146,26 +104,12 @@
 | `Lazy(f)`                 | Allows self-referencing parsers (recursion)   |
 | `Lexeme(p)`               | Parses `p`, then skips trailing whitespace    |
 | `Debug(p, name)`          | Prints trace for the parser                   |
->>>>>>> c9f22f02
 
 ---
 
 ## Example: Comma-Separated Digits
 
 ```go
-<<<<<<< HEAD
-num := parser.Many1("number", parser.Digit())
-plus := parser.RuneParser("+", '+')
-
-expr := parser.Map(parser.Sequence([]parser.Parser[string]{
-    num,
-    parser.Lexeme(plus),
-    num,
-}), func(values string) int {
-    // Simplified: parse "3 + 4" → 7
-    return ...
-})
-=======
 digit := parser.Digit()
 comma := parser.Lexeme(parser.RuneParser("comma", ','))
 
@@ -175,39 +119,12 @@
 state := state.NewState(input, state.Position{0, 1, 1})
 res, err := list.Run(state)
 fmt.Println(res.Value) // Output: ['1', '2', '3']
->>>>>>> c9f22f02
 ```
 
 ---
 
 ## Error Tracing Example
 
-<<<<<<< HEAD
-When a parser fails, you now get **full trace errors:**
-
-```text
-Parser: Or
-Position: 1:1
-Message: Or combinator failed
-Expected: Digit
-Got: 'a'
-Snippet: abc123
-
-Parser: DigitParser
-Position: 1:1
-Message: Failed to parse digit
-Expected: Digit
-Got: 'a'
-Snippet: abc123
-```
-
-The trace shows:
-
-* Which parsers failed
-* The full stack of parser attempts
-* Expected vs. actual values
-* Input snippets with precise line and column positions
-=======
 If a parser fails, you get rich diagnostics:
 
 ```text
@@ -223,7 +140,6 @@
 * Position and snippet
 * Expected vs. got values
 * Full recursive error cause chain
->>>>>>> c9f22f02
 
 ---
 
@@ -246,13 +162,6 @@
 
 ## Roadmap
 
-<<<<<<< HEAD
-* Struct decoding and mapping
-* JSON and DSL grammar examples
-* CLI tool for file parsing and AST output
-* Memoization and packrat parsing
-* Performance benchmarks(WIP)
-=======
 * [x] Generic `Parser[T]`
 * [x] Structured error reporting with position + snippet
 * [x] Core combinators: `Or`, `Then`, `Map`, `Many0`, `Optional`
@@ -261,21 +170,16 @@
 * [ ] Struct decoding into ASTs
 * [ ] JSON / INI parser examples
 * [ ] Codegen or DSL grammar support (future)
->>>>>>> c9f22f02
 
 ---
 
 ## Examples
 
-<<<<<<< HEAD
-Example parsers (coming soon in `/examples`):
-=======
 See [`/examples`](./examples) for:
 
 * Arithmetic expression parser
 * Identifier / keyword matcher
 * JSON parser (WIP)
->>>>>>> c9f22f02
 
 ---
 
@@ -295,24 +199,6 @@
 
 ---
 
-<<<<<<< HEAD
-## Contributing
-
-Pull requests, issues, and suggestions are welcome!
-
-### To contribute:
-
-* Fork the repo
-* Create a new branch: `feature/my-feature`
-* Submit a pull request
-
-For major changes, please open an issue first to discuss your ideas.
-
----
-
-## 🛡️ License
-=======
 ## License
->>>>>>> c9f22f02
 
 MIT License © 2025 [Anil Bishnoi](https://github.com/BlackBuck)